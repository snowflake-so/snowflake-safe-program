pub mod common;
mod error;
pub mod instructions;
pub mod state;
mod test;

use anchor_lang::prelude::*;
use instructions::*;
use state::*;

declare_id!("ASUGrAeSB51GrgYbqhXbwxgX1rYmfZ7tDNBzBC2QMBdS");

#[program]
pub mod snowflake {
    use super::*;

    // pub fn update_flow(ctx: Context<UpdateFlow>, client_flow: Flow) -> ProgramResult {
    //     msg!("Snowflake Safe: UpdateFlow");
    //     instructions::update_flow::handler(ctx, client_flow)
    // }

<<<<<<< HEAD
    pub fn transfer_native_multisig(
        ctx: Context<TransferNativeMultisig>,
        amount: u64,
    ) -> Result<()> {
        msg!("Snowflake Safe: TransferNativeMultisig");
        instructions::transfer_native_multisig::handler(ctx, amount)
    }

    pub fn transfer_token_multisig(ctx: Context<TransferTokenMultisig>, amount: u64) -> Result<()> {
        msg!("Snowflake Safe: TransferTokenMultisig");
        instructions::transfer_token_multisig::handler(ctx, amount)
    }

=======
>>>>>>> fa681d47
    pub fn create_flow(
        ctx: Context<CreateFlow>,
        account_size: u32,
        client_flow: Flow,
    ) -> Result<()> {
        msg!("Snowflake Safe: CreateFlow");
        instructions::create_flow::handler(ctx, account_size, client_flow)
    }

    pub fn delete_flow(_ctx: Context<DeleteFlow>) -> Result<()> {
        msg!("Snowflake Safe: DeleteFlow");
        Ok(())
    }

    pub fn create_safe(
        ctx: Context<CreateSafe>,
        safe_path: Vec<u8>,
        client_safe: Safe,
    ) -> Result<()> {
        msg!("Snowflake Safe: CreateSafe");
        instructions::create_safe::handler(ctx, safe_path, client_safe)
    }

    pub fn set_owners(ctx: Context<AuthSafe>, owners: Vec<Pubkey>) -> Result<()> {
        instructions::set_owners_handler(ctx, owners)
    }

    pub fn change_threshold(ctx: Context<AuthSafe>, threshold: u8) -> Result<()> {
        instructions::change_threshold_handler(ctx, threshold)
    }

    pub fn approve_proposal(ctx: Context<ApproveProposal>, is_approved: bool) -> Result<()> {
        msg!("Snowflake Safe: ApproveProposal");
        instructions::approve_proposal::handler(ctx, is_approved)
    }

    pub fn execute_multisig_flow(ctx: Context<ExecuteMultisigFlow>) -> Result<()> {
        msg!("Snowflake Safe: ExecuteMultisigFlow");
        instructions::execute_multisig_flow::handler(ctx)
    }

    pub fn execute_scheduled_multisig_flow<'info>(ctx: Context<ExecuteMultisigFlow>) -> Result<()> {
        instructions::execute_scheduled_multisig_flow::handler(ctx)
    }

    pub fn mark_timed_flow_as_error(ctx: Context<ExecuteMultisigFlow>) -> Result<()> {
        instructions::mark_timed_flow_as_error::handler(ctx)
    }
}<|MERGE_RESOLUTION|>--- conflicted
+++ resolved
@@ -8,7 +8,7 @@
 use instructions::*;
 use state::*;
 
-declare_id!("ASUGrAeSB51GrgYbqhXbwxgX1rYmfZ7tDNBzBC2QMBdS");
+declare_id!("87XDDi6JDzcqa2MtEnoBgan7BmifUhvQB5TQTGRZYuCt");
 
 #[program]
 pub mod snowflake {
@@ -19,22 +19,6 @@
     //     instructions::update_flow::handler(ctx, client_flow)
     // }
 
-<<<<<<< HEAD
-    pub fn transfer_native_multisig(
-        ctx: Context<TransferNativeMultisig>,
-        amount: u64,
-    ) -> Result<()> {
-        msg!("Snowflake Safe: TransferNativeMultisig");
-        instructions::transfer_native_multisig::handler(ctx, amount)
-    }
-
-    pub fn transfer_token_multisig(ctx: Context<TransferTokenMultisig>, amount: u64) -> Result<()> {
-        msg!("Snowflake Safe: TransferTokenMultisig");
-        instructions::transfer_token_multisig::handler(ctx, amount)
-    }
-
-=======
->>>>>>> fa681d47
     pub fn create_flow(
         ctx: Context<CreateFlow>,
         account_size: u32,
@@ -59,11 +43,13 @@
     }
 
     pub fn set_owners(ctx: Context<AuthSafe>, owners: Vec<Pubkey>) -> Result<()> {
-        instructions::set_owners_handler(ctx, owners)
+        msg!("Snowflake Safe: SetSafeOwners");
+        instructions::update_safe::set_owners_handler(ctx, owners)
     }
 
     pub fn change_threshold(ctx: Context<AuthSafe>, threshold: u8) -> Result<()> {
-        instructions::change_threshold_handler(ctx, threshold)
+        msg!("Snowflake Safe: ChangeThreshold");
+        instructions::update_safe::change_threshold_handler(ctx, threshold)
     }
 
     pub fn approve_proposal(ctx: Context<ApproveProposal>, is_approved: bool) -> Result<()> {
@@ -77,10 +63,12 @@
     }
 
     pub fn execute_scheduled_multisig_flow<'info>(ctx: Context<ExecuteMultisigFlow>) -> Result<()> {
+        msg!("Snowflake Safe: ExecuteScheduledMultisigFlow");
         instructions::execute_scheduled_multisig_flow::handler(ctx)
     }
 
     pub fn mark_timed_flow_as_error(ctx: Context<ExecuteMultisigFlow>) -> Result<()> {
+        msg!("Snowflake Safe: MarkTimeFlowAsError");
         instructions::mark_timed_flow_as_error::handler(ctx)
     }
 }